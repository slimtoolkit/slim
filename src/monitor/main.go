--- conflicted
+++ resolved
@@ -37,13 +37,7 @@
 }
 
 func listen_signals() chan bool {
-<<<<<<< HEAD
-	log.Println("monitor: listen_signals start")
-
-	//start_work := make(chan bool, 1)
-=======
 	start_work := make(chan bool, 1)
->>>>>>> 677b2d29
 	stop_work := make(chan bool, 1)
 	signals := make(chan os.Signal, 1)
 
@@ -53,27 +47,19 @@
 		for {
 			s := <-signals
 			switch s {
-<<<<<<< HEAD
-			//case syscall.SIGUSR1:
-			//	start_work <- true
-=======
 			case syscall.SIGUSR1:
 				start_work <- true
->>>>>>> 677b2d29
 			case syscall.SIGTERM:
 				stop_work <- true
 			}
 		}
 	}()
 
-<<<<<<< HEAD
-	//<-start_work
+	<-start_work
 	return stop_work
 }
 
 func listen_pids(socket string) chan []int {
-	log.Printf("monitor: liste_pids start (%v)\n",socket)
-
 	p := make(chan []int, 1)
 
 	go func() {
@@ -146,8 +132,6 @@
 }
 
 func monitor_process(stop chan bool) chan map[int][]int {
-	log.Println("monitor: monitor_process start")
-
 	watcher, err := pdiscover.NewAllWatcher(pdiscover.PROC_EVENT_ALL)
 	check(err)
 
@@ -177,8 +161,6 @@
 }
 
 func listen_events(mount_point string, stop chan bool) chan map[event]bool {
-	log.Println("monitor: listen_events start")
-
 	nd, err := fanotify.Initialize(fanotify.FAN_CLASS_NOTIF, os.O_RDONLY)
 	check(err)
 	err = nd.Mark(fanotify.FAN_MARK_ADD|fanotify.FAN_MARK_MOUNT, fanotify.FAN_ACCESS|fanotify.FAN_OPEN, -1, mount_point)
@@ -235,170 +217,6 @@
 	out, _ := c.Output()
 	c.Wait()
 
-=======
-	<-start_work
-	return stop_work
-}
-
-func listen_pids(socket string) chan []int {
-	p := make(chan []int, 1)
-
-	go func() {
-		l, err := net.Listen("unix", socket)
-		check(err)
-		defer l.Close()
-
-		c, err := l.Accept()
-		check(err)
-		defer c.Close()
-
-		d := byte('\n')
-		data, err := bufio.NewReader(c).ReadBytes(d)
-		if err != io.EOF && data[len(data)-1] != d {
-			panic(err)
-		}
-
-		var pids []int
-		err = json.Unmarshal(data[:len(data)-1], &pids)
-		check(err)
-
-		p <- pids
-	}()
-
-	return p
-}
-
-func parse_flags() (string, string, string) {
-	mp := flag.String("mount", "/", "mount point")
-	f := flag.String("file", "test", "file")
-	socket := flag.String("socket", "/tmp/monitoring.sock", "unix socket")
-	flag.Parse()
-	return *socket, *mp, *f
-}
-
-func get_files(events chan map[event]bool, pids_map chan map[int][]int, pids chan []int) []string {
-	p := <-pids
-	pm := <-pids_map
-	e := <-events
-	all_pids := make(map[int]bool, 0)
-
-	for _, v := range p {
-		all_pids[v] = true
-		for _, pl := range pm[v] {
-			all_pids[pl] = true
-		}
-	}
-
-	files := make([]string, 0)
-	for k, _ := range e {
-		_, found := all_pids[int(k.Pid)]
-		if found {
-			files = append(files, k.File)
-		}
-	}
-	return files
-}
-
-func write_data(result_file string, files map[string]bool) {
-	f, err := os.Create(result_file)
-	check(err)
-	defer f.Close()
-	w := bufio.NewWriter(f)
-
-	for k, _ := range files {
-		w.WriteString(k)
-		w.WriteString("\n")
-	}
-	w.Flush()
-}
-
-func monitor_process(stop chan bool) chan map[int][]int {
-	watcher, err := pdiscover.NewAllWatcher(pdiscover.PROC_EVENT_ALL)
-	check(err)
-
-	forks_chan := make(chan map[int][]int, 1)
-
-	go func() {
-		forks := make(map[int][]int)
-		s := false
-		for !s {
-			select {
-			case <-stop:
-				s = true
-			case ev := <-watcher.Fork:
-				forks[ev.ParentPid] = append(forks[ev.ParentPid], ev.ChildPid)
-			case <-watcher.Exec:
-			case <-watcher.Exit:
-			case err := <-watcher.Error:
-				log.Println("error: ", err)
-				panic(err)
-			}
-		}
-		forks_chan <- forks
-		watcher.Close()
-	}()
-
-	return forks_chan
-}
-
-func listen_events(mount_point string, stop chan bool) chan map[event]bool {
-	nd, err := fanotify.Initialize(fanotify.FAN_CLASS_NOTIF, os.O_RDONLY)
-	check(err)
-	err = nd.Mark(fanotify.FAN_MARK_ADD|fanotify.FAN_MARK_MOUNT, fanotify.FAN_ACCESS|fanotify.FAN_OPEN, -1, mount_point)
-	check(err)
-
-	events_chan := make(chan map[event]bool, 1)
-
-	go func() {
-		events := make(map[event]bool, 1)
-		s := false
-		for !s {
-			select {
-			case <-stop:
-				s = true
-			default:
-				data, err := nd.GetEvent()
-				check(err)
-				path, err := os.Readlink(fmt.Sprintf("/proc/self/fd/%d", data.File.Fd()))
-				check(err)
-				e := event{data.Pid, path}
-				data.File.Close()
-				events[e] = true
-			}
-		}
-		events_chan <- events
-	}()
-
-	return events_chan
-}
-
-func files_to_inodes(files []string) []int {
-	cmd := "/usr/bin/stat"
-	args := []string{"-L", "-c", "%i"}
-	args = append(args, files...)
-	inodes := make([]int, 0)
-
-	c := exec.Command(cmd, args...)
-	out, _ := c.Output()
-	c.Wait()
-	for _, i := range strings.Split(string(out), "\n") {
-		inode, err := strconv.Atoi(strings.TrimSpace(i))
-		if err != nil {
-			continue
-		}
-		inodes = append(inodes, inode)
-	}
-	return inodes
-}
-
-func find_symlinks(files []string, mp string) map[string]bool {
-	cmd := "/usr/bin/find"
-	args := []string{"-L", mp, "-mount", "-printf", "%i %p\n"}
-	c := exec.Command(cmd, args...)
-	out, _ := c.Output()
-	c.Wait()
-
->>>>>>> 677b2d29
 	inodes := files_to_inodes(files)
 	inode_to_files := make(map[int][]string)
 
@@ -423,16 +241,9 @@
 }
 
 func main() {
-<<<<<<< HEAD
-	log.Println("monitor: starting...")
 	socket, mount_point, file := parse_flags()
-	log.Printf("monitor: socket=%v base_path=%v result_file=%v\n",socket,mount_point,file)
-
-=======
-	socket, mount_point, file := parse_flags()
 
 	pids := listen_pids(socket)
->>>>>>> 677b2d29
 	stop_work := listen_signals()
 	stop_events := make(chan bool, 1)
 	events := listen_events(mount_point, stop_events)
@@ -440,23 +251,10 @@
 	stop_process := make(chan bool, 1)
 	pids_map := monitor_process(stop_process)
 
-<<<<<<< HEAD
-	pids := listen_pids(socket)
-
-	<-stop_work
-	log.Println("monitor: stop signal...")
-	stop_events <- true
-	stop_process <- true
-	log.Println("monitor: processing data...")
-	files := get_files(events, pids_map, pids)
-	all_files := find_symlinks(files, mount_point)
-	log.Println("monitor: saving results to",file)
-=======
 	<-stop_work
 	stop_events <- true
 	stop_process <- true
 	files := get_files(events, pids_map, pids)
 	all_files := find_symlinks(files, mount_point)
->>>>>>> 677b2d29
 	write_data(file, all_files)
 }