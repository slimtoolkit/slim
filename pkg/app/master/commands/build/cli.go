--- conflicted
+++ resolved
@@ -185,6 +185,11 @@
 			xc.Exit(-1)
 		}
 
+		deleteFatImage := ctx.Bool(commands.FlagDeleteFatImage)
+		if cbOpts.Dockerfile == "" {
+			deleteFatImage = false
+		}
+		
 		composeFile := ctx.String(commands.FlagComposeFile)
 		//todo: load/parse compose file and then use it to validate the related compose params
 		targetComposeSvc := ctx.String(commands.FlagTargetComposeSvc)
@@ -195,7 +200,6 @@
 		depIncludeComposeSvcs := ctx.StringSlice(commands.FlagDepIncludeComposeSvc)
 		depExcludeComposeSvcs := ctx.StringSlice(commands.FlagDepExcludeComposeSvc)
 		composeNets := ctx.StringSlice(commands.FlagComposeNet)
-<<<<<<< HEAD
 
 		composeEnvNoHost := ctx.Bool(commands.FlagComposeEnvNoHost)
 		composeEnvVars, err := commands.ParseEnvFile(ctx.String(commands.FlagComposeEnvFile))
@@ -208,14 +212,7 @@
 			xc.Exit(-1)
 		}
 
-=======
->>>>>>> 08b59eb9
 		var targetRef string
-		deleteFatImage := ctx.Bool(commands.FlagDeleteFatImage)
-
-		if cbOpts.Dockerfile == "" {
-			deleteFatImage = false
-		}
 
 		if composeFile != "" && targetComposeSvc != "" {
 			targetRef = targetComposeSvc
