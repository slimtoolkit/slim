package container

import (
	"bufio"
	"bytes"
	goerr "errors"
	"fmt"
	"os"
	"os/signal"
	"path/filepath"
	"runtime"
	"strings"
	"syscall"
	"time"

	"github.com/docker-slim/docker-slim/pkg/aflag"
	"github.com/docker-slim/docker-slim/pkg/app"
	"github.com/docker-slim/docker-slim/pkg/app/master/config"
	"github.com/docker-slim/docker-slim/pkg/app/master/docker/dockerhost"
	"github.com/docker-slim/docker-slim/pkg/app/master/inspectors/container/ipc"
	"github.com/docker-slim/docker-slim/pkg/app/master/inspectors/image"
	"github.com/docker-slim/docker-slim/pkg/app/master/security/apparmor"
	"github.com/docker-slim/docker-slim/pkg/app/master/security/seccomp"
	"github.com/docker-slim/docker-slim/pkg/docker/dockerutil"
	"github.com/docker-slim/docker-slim/pkg/ipc/channel"
	"github.com/docker-slim/docker-slim/pkg/ipc/command"
	"github.com/docker-slim/docker-slim/pkg/ipc/event"
	"github.com/docker-slim/docker-slim/pkg/report"
	"github.com/docker-slim/docker-slim/pkg/util/errutil"
	"github.com/docker-slim/docker-slim/pkg/util/fsutil"
	v "github.com/docker-slim/docker-slim/pkg/version"

	containertypes "github.com/docker/docker/api/types/container"
	dockerapi "github.com/fsouza/go-dockerclient"
	log "github.com/sirupsen/logrus"
)

// Container inspector constants
const (
	SensorIPCModeDirect     = "direct"
	SensorIPCModeProxy      = "proxy"
	SensorBinPath           = "/opt/dockerslim/bin/docker-slim-sensor"
	ContainerNamePat        = "dockerslimk_%v_%v"
	ArtifactsDir            = "artifacts"
	ReportArtifactTar       = "creport.tar"
	ReportFileName          = "creport.json"
	FileArtifactsTar        = "files.tar"
	FileArtifactsOutTar     = "files_out.tar"
	FileArtifactsArchiveTar = "files_archive.tar"
	FileArtifactsDirName    = "files"
	FileArtifactsPrefix     = "files/"
	SensorBinLocal          = "docker-slim-sensor"
	ArtifactsMountPat       = "%s:/opt/dockerslim/artifacts"
	ArtifactsVolumePath     = "/opt/dockerslim/artifacts"
	SensorMountPat          = "%s:/opt/dockerslim/bin/docker-slim-sensor:ro"
	VolumeSensorMountPat    = "%s:/opt/dockerslim/bin:ro"
	LabelName               = "dockerslim"
)

type ovars = app.OutVars

var (
	cmdPortStrDefault  = fmt.Sprintf("%d", channel.CmdPort)
	cmdPortSpecDefault = dockerapi.Port(fmt.Sprintf("%d/tcp", channel.CmdPort))
	evtPortStrDefault  = fmt.Sprintf("%d", channel.EvtPort)
	evtPortSpecDefault = dockerapi.Port(fmt.Sprintf("%d/tcp", channel.EvtPort))
)

var ErrStartMonitorTimeout = goerr.New("start monitor timeout")

const (
	defaultConnectWait   = 60
	sensorVolumeBaseName = "docker-slim-sensor"
)

type NetNameInfo struct {
	Name     string
	FullName string
	Aliases  []string
}

// TODO(estroz): move all fields configured only after RunContainer is called
// to a InspectorRunResponse struct returned by RunContainer.

// Inspector is a container execution inspector
type Inspector struct {
	ContainerInfo         *dockerapi.Container
	ContainerPortsInfo    string
	ContainerPortList     string
	AvailablePorts        map[dockerapi.Port]dockerapi.PortBinding // Ports found to be available for probing.
	ContainerID           string
	ContainerName         string
	FatContainerCmd       []string
	LocalVolumePath       string
	DoUseLocalMounts      bool
	DoIncludeNuxtBuild    bool
	DoIncludeNuxtDist     bool
	SensorVolumeName      string
	DoKeepTmpArtifacts    bool
	StatePath             string
	CmdPort               dockerapi.Port
	EvtPort               dockerapi.Port
	DockerHostIP          string
	ImageInspector        *image.Inspector
	APIClient             *dockerapi.Client
	Overrides             *config.ContainerOverrides
	ExplicitVolumeMounts  map[string]config.VolumeMount
	BaseMounts            []dockerapi.HostMount
	BaseVolumesFrom       []string
	DoPublishExposedPorts bool
	HasClassicLinks       bool
	Links                 []string
	EtcHostsMaps          []string
	DNSServers            []string
	DNSSearchDomains      []string
	DoShowContainerLogs   bool
	RunTargetAsUser       bool
	KeepPerms             bool
	PathPerms             map[string]*fsutil.AccessInfo
	ExcludePatterns       map[string]*fsutil.AccessInfo
	PreservePaths         map[string]*fsutil.AccessInfo
	IncludePaths          map[string]*fsutil.AccessInfo
	IncludeBins           map[string]*fsutil.AccessInfo
	IncludeExes           map[string]*fsutil.AccessInfo
	DoIncludeShell        bool
	DoIncludeCertAll      bool
	DoIncludeCertBundles  bool
	DoIncludeCertDirs     bool
	DoIncludeCertPKAll    bool
	DoIncludeCertPKDirs   bool
	DoIncludeNew          bool
	SelectedNetworks      map[string]NetNameInfo
	DoDebug               bool
	LogLevel              string
	LogFormat             string
	PrintState            bool
	PrintPrefix           string
	InContainer           bool
	SensorIPCEndpoint     string
	SensorIPCMode         string
	TargetHost            string
	dockerEventCh         chan *dockerapi.APIEvents
	dockerEventStopCh     chan struct{}
	isDone                aflag.Type
	ipcClient             *ipc.Client
	logger                *log.Entry
	xc                    *app.ExecutionContext
	crOpts                *config.ContainerRunOptions
	portBindings          map[dockerapi.Port][]dockerapi.PortBinding
}

func pathMapKeys(m map[string]*fsutil.AccessInfo) []string {
	if len(m) == 0 {
		return nil
	}

	keys := make([]string, 0, len(m))
	for k := range m {
		keys = append(keys, k)
	}

	return keys
}

// NewInspector creates a new container execution inspector
func NewInspector(
	xc *app.ExecutionContext,
	crOpts *config.ContainerRunOptions,
	logger *log.Entry,
	client *dockerapi.Client,
	statePath string,
	imageInspector *image.Inspector,
	localVolumePath string,
	doUseLocalMounts bool,
	doIncludeNuxtBuild bool,
	doIncludeNuxtDist bool,
	sensorVolumeName string,
	doKeepTmpArtifacts bool,
	overrides *config.ContainerOverrides,
	explicitVolumeMounts map[string]config.VolumeMount,
	baseMounts []dockerapi.HostMount,
	baseVolumesFrom []string,
	portBindings map[dockerapi.Port][]dockerapi.PortBinding,
	doPublishExposedPorts bool,
	hasClassicLinks bool,
	links []string,
	etcHostsMaps []string,
	dnsServers []string,
	dnsSearchDomains []string,
	runTargetAsUser bool,
	showContainerLogs bool,
	keepPerms bool,
	pathPerms map[string]*fsutil.AccessInfo,
	excludePatterns map[string]*fsutil.AccessInfo,
	preservePaths map[string]*fsutil.AccessInfo,
	includePaths map[string]*fsutil.AccessInfo,
	includeBins map[string]*fsutil.AccessInfo,
	includeExes map[string]*fsutil.AccessInfo,
	doIncludeShell bool,
	doIncludeCertAll bool,
	doIncludeCertBundles bool,
	doIncludeCertDirs bool,
	doIncludeCertPKAll bool,
	doIncludeCertPKDirs bool,
	doIncludeNew bool,
	selectedNetworks map[string]NetNameInfo,
	//serviceAliases []string,
	doDebug bool,
	logLevel string,
	logFormat string,
	inContainer bool,
	sensorIPCEndpoint string,
	sensorIPCMode string,
	printState bool,
	printPrefix string) (*Inspector, error) {

	logger = logger.WithFields(log.Fields{"component": "container.inspector"})
	inspector := &Inspector{
		logger:                logger,
		StatePath:             statePath,
		LocalVolumePath:       localVolumePath,
		DoUseLocalMounts:      doUseLocalMounts,
		DoIncludeNuxtBuild:    doIncludeNuxtBuild,
		DoIncludeNuxtDist:     doIncludeNuxtDist,
		SensorVolumeName:      sensorVolumeName,
		DoKeepTmpArtifacts:    doKeepTmpArtifacts,
		CmdPort:               cmdPortSpecDefault,
		EvtPort:               evtPortSpecDefault,
		ImageInspector:        imageInspector,
		APIClient:             client,
		Overrides:             overrides,
		ExplicitVolumeMounts:  explicitVolumeMounts,
		BaseMounts:            baseMounts,
		BaseVolumesFrom:       baseVolumesFrom,
		DoPublishExposedPorts: doPublishExposedPorts,
		HasClassicLinks:       hasClassicLinks,
		Links:                 links,
		EtcHostsMaps:          etcHostsMaps,
		DNSServers:            dnsServers,
		DNSSearchDomains:      dnsSearchDomains,
		DoShowContainerLogs:   showContainerLogs,
		RunTargetAsUser:       runTargetAsUser,
		KeepPerms:             keepPerms,
		PathPerms:             pathPerms,
		ExcludePatterns:       excludePatterns,
		PreservePaths:         preservePaths,
		IncludePaths:          includePaths,
		IncludeBins:           includeBins,
		IncludeExes:           includeExes,
		DoIncludeShell:        doIncludeShell,
		DoIncludeCertAll:      doIncludeCertAll,
		DoIncludeCertBundles:  doIncludeCertBundles,
		DoIncludeCertDirs:     doIncludeCertDirs,
		DoIncludeCertPKAll:    doIncludeCertPKAll,
		DoIncludeCertPKDirs:   doIncludeCertPKDirs,
		DoIncludeNew:          doIncludeNew,
		SelectedNetworks:      selectedNetworks,
		DoDebug:               doDebug,
		LogLevel:              logLevel,
		LogFormat:             logFormat,
		PrintState:            printState,
		PrintPrefix:           printPrefix,
		InContainer:           inContainer,
		SensorIPCEndpoint:     sensorIPCEndpoint,
		SensorIPCMode:         sensorIPCMode,
		xc:                    xc,
		crOpts:                crOpts,
		portBindings:          portBindings,
	}

	if overrides == nil {
		inspector.FatContainerCmd = append(inspector.FatContainerCmd, imageInspector.ImageInfo.Config.Entrypoint...)
		inspector.FatContainerCmd = append(inspector.FatContainerCmd, imageInspector.ImageInfo.Config.Cmd...)
	} else {
		if len(overrides.Entrypoint) > 0 || overrides.ClearEntrypoint {
			inspector.FatContainerCmd = append(inspector.FatContainerCmd, overrides.Entrypoint...)

			if len(overrides.Cmd) > 0 || overrides.ClearCmd {
				inspector.FatContainerCmd = append(inspector.FatContainerCmd, overrides.Cmd...)
			}
			//note: not using CMD from image if there's an override for ENTRYPOINT
		} else {
			inspector.FatContainerCmd = append(inspector.FatContainerCmd, imageInspector.ImageInfo.Config.Entrypoint...)

			if len(overrides.Cmd) > 0 || overrides.ClearCmd {
				inspector.FatContainerCmd = append(inspector.FatContainerCmd, overrides.Cmd...)
			} else {
				inspector.FatContainerCmd = append(inspector.FatContainerCmd, imageInspector.ImageInfo.Config.Cmd...)
			}
		}
	}

	emptyIdx := -1
	for idx, val := range inspector.FatContainerCmd {
		val = strings.TrimSpace(val)
		if val != "" {
			break
		}

		emptyIdx = idx
	}

	if emptyIdx > -1 {
		inspector.FatContainerCmd = inspector.FatContainerCmd[emptyIdx+1:]
	}

	logger.Debugf("FatContainerCmd - %+v", inspector.FatContainerCmd)

	inspector.dockerEventCh = make(chan *dockerapi.APIEvents)
	inspector.dockerEventStopCh = make(chan struct{})

	return inspector, nil
}

// RunContainer starts the container inspector instance execution
func (i *Inspector) RunContainer() error {
	artifactsPath := filepath.Join(i.LocalVolumePath, ArtifactsDir)
	sensorPath := filepath.Join(fsutil.ExeDir(), SensorBinLocal)

	if runtime.GOOS == "darwin" {
		stateSensorPath := filepath.Join(i.StatePath, SensorBinLocal)
		if fsutil.Exists(stateSensorPath) {
			sensorPath = stateSensorPath
		}
	}

	if !fsutil.Exists(sensorPath) {
		if i.PrintState {
			i.xc.Out.Info("sensor.error",
				ovars{
					"message":  "sensor binary not found",
					"location": sensorPath,
				})

			i.xc.Out.State("exited",
				ovars{
					"exit.code": -125,
					"component": "container.inspector",
					"version":   v.Current(),
				})
		}

		i.xc.Exit(-125)
	}

	if finfo, err := os.Lstat(sensorPath); err == nil {
		i.logger.Debugf("RunContainer: sensor (%s) perms => %#o", sensorPath, finfo.Mode().Perm())
		if finfo.Mode().Perm()&fsutil.FilePermUserExe == 0 {
			i.logger.Debugf("RunContainer: sensor (%s) missing execute permission", sensorPath)
			updatedMode := finfo.Mode() | fsutil.FilePermUserExe | fsutil.FilePermGroupExe | fsutil.FilePermOtherExe
			if err = os.Chmod(sensorPath, updatedMode); err != nil {
				i.logger.Errorf("RunContainer: error updating sensor (%s) perms (%#o -> %#o) => %v",
					sensorPath, finfo.Mode().Perm(), updatedMode.Perm(), err)
			}
		}
	} else {
		i.logger.Errorf("RunContainer: error getting sensor (%s) info => %#v", sensorPath, err)
	}

	allMountsMap := map[string]dockerapi.HostMount{}

	//start with the base mounts (usually come from compose)
	if len(i.BaseMounts) > 0 {
		for _, m := range i.BaseMounts {
			mkey := fmt.Sprintf("%s:%s:%s", m.Type, m.Source, m.Target)
			allMountsMap[mkey] = m
		}
	}

	//var volumeBinds []string
	//then add binds and mounts from the host config param
	if i.crOpts != nil && i.crOpts.HostConfig != nil {
		//volumeBinds = i.crOpts.HostConfig.Binds
		for _, vb := range i.crOpts.HostConfig.Binds {
			parts := strings.Split(vb, ":")
			if len(parts) < 2 {
				i.logger.Errorf("RunContainer: invalid bind format in crOpts.HostConfig.Binds => %s", vb)
				continue
			}

			vm := dockerapi.HostMount{
				Type:   "bind",
				Source: parts[0],
				Target: parts[1],
			}

			if strings.HasPrefix(vm.Source, "~/") {
				hd, _ := os.UserHomeDir()
				vm.Source = filepath.Join(hd, vm.Source[2:])
			} else if strings.HasPrefix(vm.Source, "./") ||
				strings.HasPrefix(vm.Source, "../") ||
				(vm.Source == "..") ||
				(vm.Source == ".") {
				vm.Source, _ = filepath.Abs(vm.Source)
			}

			if len(parts) == 3 && parts[2] == "ro" {
				vm.ReadOnly = true
			}

			mkey := fmt.Sprintf("%s:%s:%s", vm.Type, vm.Source, vm.Target)
			allMountsMap[mkey] = vm
		}

		for _, vm := range i.crOpts.HostConfig.Mounts {
			mkey := fmt.Sprintf("%s:%s:%s", vm.Type, vm.Source, vm.Target)
			allMountsMap[mkey] = vm
		}
	}

	//configVolumes := i.Overrides.Volumes
	//if configVolumes == nil {
	//	configVolumes = map[string]struct{}{}
	//}

	//then add volumes from overrides
	if i.Overrides != nil && len(i.Overrides.Volumes) > 0 {
		for vol := range i.Overrides.Volumes {
			vm := dockerapi.HostMount{
				Type:   "volume",
				Target: vol,
			}

			mkey := fmt.Sprintf("%s:%s:%s", vm.Type, vm.Source, vm.Target)
			allMountsMap[mkey] = vm
		}
	}

	//now handle the explicit volume mounts
	for _, vol := range i.ExplicitVolumeMounts {
		//mountInfo := fmt.Sprintf("%s:%s:%s", volumeMount.Source, volumeMount.Destination, volumeMount.Options)
		//volumeBinds = append(volumeBinds, mountInfo)

		vm := dockerapi.HostMount{
			Target: vol.Destination,
		}

		if strings.HasPrefix(vol.Source, "/") {
			vm.Source = vol.Source
			vm.Type = "bind"
		} else if strings.HasPrefix(vol.Source, "~/") {
			hd, _ := os.UserHomeDir()
			vm.Source = filepath.Join(hd, vol.Source[2:])
			vm.Type = "bind"
		} else if strings.HasPrefix(vol.Source, "./") ||
			strings.HasPrefix(vol.Source, "../") ||
			(vol.Source == "..") ||
			(vol.Source == ".") {
			vm.Source, _ = filepath.Abs(vol.Source)
			vm.Type = "bind"
		} else {
			//todo: list volumes and check vol.Source instead of defaulting to named volume
			vm.Source = vol.Source
			vm.Type = "volume"
		}

		if vol.Options == "ro" {
			vm.ReadOnly = true
		}

		mkey := fmt.Sprintf("%s:%s:%s", vm.Type, vm.Source, vm.Target)
		allMountsMap[mkey] = vm
	}

	var err error
	var volumeName string
	if !i.DoUseLocalMounts {
		volumeName, err = ensureSensorVolume(i.logger, i.APIClient, sensorPath, i.SensorVolumeName)
		errutil.FailOn(err)
	}

	//var artifactsMountInfo string
	if i.DoUseLocalMounts {
		//"%s:/opt/dockerslim/artifacts"
		//artifactsMountInfo = fmt.Sprintf(ArtifactsMountPat, artifactsPath)
		//volumeBinds = append(volumeBinds, artifactsMountInfo)
		vm := dockerapi.HostMount{
			Type:   "bind",
			Source: artifactsPath,
			Target: "/opt/dockerslim/artifacts",
		}

		mkey := fmt.Sprintf("%s:%s:%s", vm.Type, vm.Source, vm.Target)
		allMountsMap[mkey] = vm
	} else {
		//artifactsMountInfo = ArtifactsVolumePath
		//configVolumes[artifactsMountInfo] = struct{}{}
		vm := dockerapi.HostMount{
			Type:   "volume",
			Target: ArtifactsVolumePath,
		}

		mkey := fmt.Sprintf("%s:%s:%s", vm.Type, vm.Source, vm.Target)
		allMountsMap[mkey] = vm
	}

	//var sensorMountInfo string
	if i.DoUseLocalMounts {
		//sensorMountInfo = fmt.Sprintf(SensorMountPat, sensorPath)
		vm := dockerapi.HostMount{
			Type:     "bind",
			Source:   sensorPath,
			Target:   "/opt/dockerslim/bin/docker-slim-sensor",
			ReadOnly: true,
		}

		mkey := fmt.Sprintf("%s:%s:%s", vm.Type, vm.Source, vm.Target)
		allMountsMap[mkey] = vm
	} else {
		//sensorMountInfo = fmt.Sprintf(VolumeSensorMountPat, volumeName)
		vm := dockerapi.HostMount{
			Type:     "volume",
			Source:   volumeName,
			Target:   "/opt/dockerslim/bin",
			ReadOnly: true,
		}

		mkey := fmt.Sprintf("%s:%s:%s", vm.Type, vm.Source, vm.Target)
		allMountsMap[mkey] = vm
	}

	//volumeBinds = append(volumeBinds, sensorMountInfo)

	var containerCmd []string
	if i.DoDebug {
		containerCmd = append(containerCmd, "-d")
	}

	if i.LogLevel != "" {
		containerCmd = append(containerCmd, "-log-level", i.LogLevel)
	}

	if i.LogFormat != "" {
		containerCmd = append(containerCmd, "-log-format", i.LogFormat)
	}

	i.ContainerName = fmt.Sprintf(ContainerNamePat, os.Getpid(), time.Now().UTC().Format("20060102150405"))

	labels := i.Overrides.Labels
	if labels == nil {
		labels = map[string]string{}
	}

	labels["runtime.container.type"] = LabelName

	var hostConfig *dockerapi.HostConfig
	if i.crOpts != nil && i.crOpts.HostConfig != nil {
		hostConfig = i.crOpts.HostConfig
	}

	if hostConfig == nil {
		hostConfig = &dockerapi.HostConfig{}
	}

	//hostConfig.Binds = volumeBinds
	var mountsList []dockerapi.HostMount
	for _, m := range allMountsMap {
		mountsList = append(mountsList, m)
	}
	hostConfig.Mounts = mountsList

	hostConfig.Privileged = true
	hostConfig.UsernsMode = "host"

	hasSysAdminCap := false
	for _, c := range hostConfig.CapAdd {
		if c == "SYS_ADMIN" {
			hasSysAdminCap = true
		}
	}

	if !hasSysAdminCap {
		hostConfig.CapAdd = append(hostConfig.CapAdd, "SYS_ADMIN")
	}

	containerOptions := dockerapi.CreateContainerOptions{
		Name: i.ContainerName,
		Config: &dockerapi.Config{
			Image:      i.ImageInspector.ImageRef,
			Entrypoint: []string{SensorBinPath},
			Cmd:        containerCmd,
			Env:        i.Overrides.Env,
			Labels:     labels,
			Hostname:   i.Overrides.Hostname,
			WorkingDir: i.Overrides.Workdir,
		},
		HostConfig:       hostConfig,
		NetworkingConfig: &dockerapi.NetworkingConfig{},
	}

	if i.crOpts != nil {
		if i.crOpts.Runtime != "" {
			containerOptions.HostConfig.Runtime = i.crOpts.Runtime
			i.logger.Debugf("RunContainer: using custom runtime => %s", containerOptions.HostConfig.Runtime)
		}

		if len(i.crOpts.SysctlParams) > 0 {
			containerOptions.HostConfig.Sysctls = i.crOpts.SysctlParams
			i.logger.Debugf("RunContainer: using sysctl params => %#v", containerOptions.HostConfig.Sysctls)
		}

		if i.crOpts.ShmSize > -1 {
			containerOptions.HostConfig.ShmSize = i.crOpts.ShmSize
			i.logger.Debugf("RunContainer: using shm-size params => %#v", containerOptions.HostConfig.ShmSize)
		}
	}

	//if len(configVolumes) > 0 {
	//	containerOptions.Config.Volumes = configVolumes
	//}

	runAsUser := i.ImageInspector.ImageInfo.Config.User
	if i.Overrides.User != "" {
		runAsUser = i.Overrides.User
	}

	containerOptions.Config.User = "0:0"

	if runAsUser != "" && strings.ToLower(runAsUser) != "root" {
		//containerOptions.Config.Tty = true
		//containerOptions.Config.OpenStdin = true
		//NOTE:
		//when enabling TTY need to add extra params getting logs
		//or the client.Logs() call will fail with an
		//"Unrecognized input header" error
	}

<<<<<<< HEAD
	commsExposedPorts := map[dockerapi.Port]struct{}{
		i.CmdPort: {},
		i.EvtPort: {},
	}

	//add comms ports to the exposed ports in the container
	if len(i.Overrides.ExposedPorts) > 0 {
		containerOptions.Config.ExposedPorts = i.Overrides.ExposedPorts
		for k, port := range commsExposedPorts {
			if _, ok := containerOptions.Config.ExposedPorts[k]; ok {
				i.logger.Errorf("RunContainer: comms port conflict => %v", k)
			}

			containerOptions.Config.ExposedPorts[k] = port
		}
		i.logger.Debugf("RunContainer: Config.ExposedPorts => %#v", containerOptions.Config.ExposedPorts)
	} else {
		containerOptions.Config.ExposedPorts = commsExposedPorts
		i.logger.Debugf("RunContainer: default exposed ports => %#v", containerOptions.Config.ExposedPorts)
	}

	if len(i.PortBindings) > 0 {
		//need to add the IPC ports too
		if pbInfo, ok := i.PortBindings[dockerapi.Port(cmdPortSpecDefault)]; ok {
			i.logger.Errorf("RunContainer: port bindings comms port conflict (cmd) = %#v", pbInfo)
			if i.PrintState {
				i.xc.Out.Info("sensor.error",
					ovars{
						"message": "port binding ipc port conflict",
						"type":    "cmd",
					})

				i.xc.Out.State("exited",
					ovars{
						"exit.code": -126,
						"component": "container.inspector",
						"version":   v.Current(),
					})
			}

			i.xc.Exit(-126)
		}

		i.PortBindings[cmdPortSpecDefault] = []dockerapi.PortBinding{{
			HostPort: cmdPortStrDefault,
		}}

		if pbInfo, ok := i.PortBindings[evtPortSpecDefault]; ok {
			i.logger.Errorf("RunContainer: port bindings comms port conflict (evt) = %#v", pbInfo)
			if i.PrintState {
				i.xc.Out.Info("sensor.error",
					ovars{
						"message": "port binding ipc port conflict",
						"type":    "evt",
					})

				i.xc.Out.State("exited",
					ovars{
						"exit.code": -127,
						"component": "container.inspector",
						"version":   v.Current(),
					})
			}

			i.xc.Exit(-127)
		}

		i.PortBindings[evtPortSpecDefault] = []dockerapi.PortBinding{{
			HostPort: evtPortStrDefault,
		}}

		containerOptions.HostConfig.PortBindings = i.PortBindings
	} else {
		if i.DoPublishExposedPorts {
			portBindings := map[dockerapi.Port][]dockerapi.PortBinding{}

			if i.ImageInspector.ImageInfo.Config != nil {
				for k := range i.ImageInspector.ImageInfo.Config.ExposedPorts {
					parts := strings.Split(string(k), "/")
					portBindings[k] = []dockerapi.PortBinding{{
						HostPort: parts[0],
					}}
				}
			}

			for k := range containerOptions.Config.ExposedPorts {
				parts := strings.Split(string(k), "/")
				portBindings[k] = []dockerapi.PortBinding{{
					HostPort: parts[0],
				}}
			}

			containerOptions.HostConfig.PortBindings = portBindings
			i.logger.Debugf("RunContainer: publishExposedPorts/portBindings => %+v", portBindings)
		} else {
			containerOptions.HostConfig.PublishAllPorts = true
		}
	}
=======
	hostProbePorts := i.setPorts(&containerOptions)
	commsExposedPorts := containerOptions.Config.ExposedPorts
>>>>>>> 8b661f7e

	if i.Overrides.Network != "" {
		// Non-user defined networks are *probably* a mode, ex. "host".
		if !containertypes.NetworkMode(i.Overrides.Network).IsUserDefined() {
			containerOptions.HostConfig.NetworkMode = i.Overrides.Network
			i.logger.Debugf("RunContainer: HostConfig.NetworkMode => %v", i.Overrides.Network)
		}

		if containerOptions.NetworkingConfig.EndpointsConfig == nil {
			containerOptions.NetworkingConfig.EndpointsConfig = map[string]*dockerapi.EndpointConfig{}
		}
		containerOptions.NetworkingConfig.EndpointsConfig[i.Overrides.Network] = &dockerapi.EndpointConfig{}
		i.logger.Debugf("RunContainer: NetworkingConfig.EndpointsConfig => %v", i.Overrides.Network)
	}

	// adding this separately for better visibility...
	if i.HasClassicLinks && len(i.Links) > 0 {
		containerOptions.HostConfig.Links = i.Links
		i.logger.Debugf("RunContainer: HostConfig.Links => %v", i.Links)
	}

	if len(i.EtcHostsMaps) > 0 {
		containerOptions.HostConfig.ExtraHosts = i.EtcHostsMaps
		i.logger.Debugf("RunContainer: HostConfig.ExtraHosts => %v", i.EtcHostsMaps)
	}

	if len(i.DNSServers) > 0 {
		containerOptions.HostConfig.DNS = i.DNSServers //for newer versions of Docker
		containerOptions.Config.DNS = i.DNSServers     //for older versions of Docker
		i.logger.Debugf("RunContainer: HostConfig.DNS/Config.DNS => %v", i.DNSServers)
	}

	if len(i.DNSSearchDomains) > 0 {
		containerOptions.HostConfig.DNSSearch = i.DNSSearchDomains
		i.logger.Debugf("RunContainer: HostConfig.DNSSearch => %v", i.DNSSearchDomains)
	}

	containerInfo, err := i.APIClient.CreateContainer(containerOptions)
	if err != nil {
		return err
	}

	if i.ContainerName != containerInfo.Name {
		i.logger.Debugf("RunContainer: Container name mismatch expected=%v got=%v", i.ContainerName, containerInfo.Name)
	}

	i.ContainerID = containerInfo.ID
	if i.PrintState {
		i.xc.Out.Info("container",
			ovars{
				"status": "created",
				"name":   containerInfo.Name,
				"id":     i.ContainerID,
			})
	}

	if len(i.SelectedNetworks) > 0 {
		var networkLinks []string
		if !i.HasClassicLinks && len(i.Links) > 0 {
			networkLinks = i.Links
		}

		i.logger.Debugf("RunContainer: SelectedNetworks => %#v", i.SelectedNetworks)
		for key, netNameInfo := range i.SelectedNetworks {
			err = attachContainerToNetwork(i.logger, i.APIClient, i.ContainerID, netNameInfo, networkLinks)
			if err != nil {
				i.logger.Debugf("RunContainer: AttachContainerToNetwork(%s,%+v) key=%s error => %#v", i.ContainerID, netNameInfo, key, err)
				return err
			}
		}
	}

	if err := i.APIClient.AddEventListener(i.dockerEventCh); err != nil {
		i.logger.Debugf("RunContainer: i.APIClient.AddEventListener error => %v", err)
		return err
	}
	go func() {
		for {
			select {
			case devent := <-i.dockerEventCh:
				if devent == nil || devent.ID == "" || devent.Status == "" {
					break
				}

				if devent.ID == i.ContainerID {
					if devent.Status == "die" {
						nonZeroExitCode := false
						if exitCodeStr, ok := devent.Actor.Attributes["exitCode"]; ok && exitCodeStr != "" && exitCodeStr != "0" {
							nonZeroExitCode = true
						}

						if nonZeroExitCode {
							if i.PrintState {
								i.xc.Out.Info("container",
									ovars{
										"status": "crashed",
										"id":     i.ContainerID,
									})
							}

							i.ShowContainerLogs()

							if i.PrintState {
								i.xc.Out.State("exited",
									ovars{
										"exit.code": -123,
										"version":   v.Current(),
									})
							}
							i.xc.Exit(-123)
						}
					}
				}

			case <-i.dockerEventStopCh:
				i.logger.Debug("RunContainer: Docker event monitor stopped")
				return
			}
		}
	}()

	signals := make(chan os.Signal, 1)
	signal.Notify(signals, syscall.SIGINT)
	go func() {
		<-signals
		_ = i.APIClient.KillContainer(dockerapi.KillContainerOptions{ID: i.ContainerID})
		i.logger.Fatalf("KillContainer: docker-slim received SIGINT, killing container %s", i.ContainerID)
	}()

	if err := i.APIClient.StartContainer(i.ContainerID, nil); err != nil {
		return err
	}

	inspectContainerOpts := dockerapi.InspectContainerOptions{ID: i.ContainerID, Size: true}
	if i.ContainerInfo, err = i.APIClient.InspectContainerWithOptions(inspectContainerOpts); err != nil {
		return err
	}

	errutil.FailWhen(i.ContainerInfo.NetworkSettings == nil, "docker-slim: error => no network info")

	if hCfg := i.ContainerInfo.HostConfig; hCfg != nil && !i.isHostNetworked() {
		i.logger.Debugf("RunContainer: container HostConfig.NetworkMode => %s len(ports)=%d",
			hCfg.NetworkMode, len(i.ContainerInfo.NetworkSettings.Ports))
		errutil.FailWhen(len(i.ContainerInfo.NetworkSettings.Ports) < len(commsExposedPorts), "docker-slim: error => missing comms ports")
	}

	i.logger.Debugf("RunContainer: container NetworkSettings.Ports => %#v", i.ContainerInfo.NetworkSettings.Ports)

	i.setAvailablePorts(hostProbePorts)

	if i.PrintState {
		i.xc.Out.Info("container",
			ovars{
				"status": "running",
				"name":   containerInfo.Name,
				"id":     i.ContainerID,
			})
	}

	if err = i.initContainerChannels(); err != nil {
		return err
	}

	cmd := &command.StartMonitor{
		AppName: i.FatContainerCmd[0],
	}

	if len(i.FatContainerCmd) > 1 {
		cmd.AppArgs = i.FatContainerCmd[1:]
	}

	if len(i.ExcludePatterns) > 0 {
		cmd.Excludes = pathMapKeys(i.ExcludePatterns)
	}

	if len(i.PreservePaths) > 0 {
		cmd.Preserves = i.PreservePaths
	}

	if len(i.IncludePaths) > 0 {
		cmd.Includes = i.IncludePaths
	}

	cmd.KeepPerms = i.KeepPerms

	if len(i.PathPerms) > 0 {
		cmd.Perms = i.PathPerms
	}

	if len(i.IncludeBins) > 0 {
		cmd.IncludeBins = pathMapKeys(i.IncludeBins)
	}

	if len(i.IncludeExes) > 0 {
		cmd.IncludeExes = pathMapKeys(i.IncludeExes)
	}

	cmd.IncludeShell = i.DoIncludeShell
	cmd.IncludeCertAll = i.DoIncludeCertAll
	cmd.IncludeCertBundles = i.DoIncludeCertBundles
	cmd.IncludeCertDirs = i.DoIncludeCertDirs
	cmd.IncludeCertPKAll = i.DoIncludeCertPKAll
	cmd.IncludeCertPKDirs = i.DoIncludeCertPKDirs
	cmd.IncludeNew = i.DoIncludeNew

	if runAsUser != "" {
		cmd.AppUser = runAsUser

		if strings.ToLower(runAsUser) != "root" {
			cmd.RunTargetAsUser = i.RunTargetAsUser
		}
	}

	if i.DoIncludeNuxtBuild {
		cmd.DoIncludeNuxtBuild = true
	}

	if i.DoIncludeNuxtDist {
		cmd.DoIncludeNuxtDist = true
	}

	_, err = i.ipcClient.SendCommand(cmd)
	if err != nil {
		return err
	}

	if i.PrintState {
		i.xc.Out.Info("cmd.startmonitor",
			ovars{
				"status": "sent",
			})
	}

	for idx := 0; idx < 3; idx++ {
		evt, err := i.ipcClient.GetEvent()

		if err != nil {
			if os.IsTimeout(err) || err == channel.ErrWaitTimeout {
				if i.PrintState {
					i.xc.Out.Info("event.startmonitor.done",
						ovars{
							"status": "receive.timeout",
						})
				}

				i.logger.Debug("timeout waiting for the docker-slim container to start...")
				continue
			}

			return err
		}

		if evt == nil || evt.Name == "" {
			i.logger.Debug("empty event waiting for the docker-slim container to start (trying again)...")
			continue
		}

		if evt.Name == event.StartMonitorDone {
			if i.PrintState {
				i.xc.Out.Info("event.startmonitor.done",
					ovars{
						"status": "received",
					})
			}
			return nil
		}

		if evt.Name == event.Error {
			if i.PrintState {
				i.xc.Out.Info("event.error",
					ovars{
						"status": "received",
						"data":   evt.Data,
					})

				i.xc.Out.State("exited",
					ovars{
						"exit.code": -124,
						"component": "container.inspector",
						"version":   v.Current(),
					})
			}

			i.xc.Exit(-124)
		}

		if evt.Name != event.StartMonitorDone {
			if i.PrintState {
				i.xc.Out.Info("event.startmonitor.done",
					ovars{
						"status": "received.unexpected",
						"data":   fmt.Sprintf("%+v", evt),
					})
			}
			return event.ErrUnexpectedEvent
		}
	}

	return ErrStartMonitorTimeout
}

// isHostNetworked returns true if either the created container's network mode is "host"
// or if the Inspector is configured with a network "host".
func (i *Inspector) isHostNetworked() bool {
	if i.ContainerInfo != nil {
		return containertypes.NetworkMode(i.ContainerInfo.HostConfig.NetworkMode).IsHost()
	}
	return containertypes.NetworkMode(i.Overrides.Network).IsHost()
}

const localHostIP = "127.0.0.1"

// setPorts sets all port fields in CreateContainerOptions from user input and defaults.
// Exposed tcp ports are returned as hostProbePorts for containers configured with host networks,
// as those ports are exposed directly by the contained application on the loopback interface,
// and will not be surfaced in network settings.
func (i *Inspector) setPorts(ctrOpts *dockerapi.CreateContainerOptions) (hostProbePorts map[dockerapi.Port][]dockerapi.PortBinding) {
	// This is the minimal set of ports to either expose or directly use.
	commsExposedPorts := map[dockerapi.Port]struct{}{
		i.CmdPort: {},
		i.EvtPort: {},
	}

	//add comms ports to the exposed ports in the container
	if len(i.Overrides.ExposedPorts) > 0 {
		ctrOpts.Config.ExposedPorts = i.Overrides.ExposedPorts
		for k, v := range commsExposedPorts {
			if _, ok := ctrOpts.Config.ExposedPorts[k]; ok {
				i.logger.Errorf("RunContainer: comms port conflict => %v", k)
			}

			ctrOpts.Config.ExposedPorts[k] = v
		}
		i.logger.Debugf("RunContainer: Config.ExposedPorts => %#v", ctrOpts.Config.ExposedPorts)
	} else {
		ctrOpts.Config.ExposedPorts = commsExposedPorts
		i.logger.Debugf("RunContainer: default exposed ports => %#v", ctrOpts.Config.ExposedPorts)
	}

	if len(i.portBindings) > 0 {
		//need to add the IPC ports too
		cmdPort := dockerapi.Port(i.CmdPort)
		evtPort := dockerapi.Port(i.EvtPort)
		if pbInfo, ok := i.portBindings[cmdPort]; ok {
			i.exitIPCPortConflict(pbInfo, "cmd", -126)
		}
		if pbInfo, ok := i.portBindings[evtPort]; ok {
			i.exitIPCPortConflict(pbInfo, "evt", -127)
		}

		i.portBindings[cmdPort] = []dockerapi.PortBinding{{HostPort: cmdPortStrDefault}}
		i.portBindings[evtPort] = []dockerapi.PortBinding{{HostPort: evtPortStrDefault}}

		ctrOpts.HostConfig.PortBindings = i.portBindings
	} else if i.DoPublishExposedPorts {
		portBindings := map[dockerapi.Port][]dockerapi.PortBinding{}

		if i.ImageInspector.ImageInfo.Config != nil {
			for p := range i.ImageInspector.ImageInfo.Config.ExposedPorts {
				portBindings[p] = []dockerapi.PortBinding{{
					HostPort: p.Port(),
				}}
			}
		}

		for p := range ctrOpts.Config.ExposedPorts {
			portBindings[p] = []dockerapi.PortBinding{{
				HostPort: p.Port(),
			}}
		}

		ctrOpts.HostConfig.PortBindings = portBindings
		i.logger.Debugf("RunContainer: publishExposedPorts/portBindings => %+v", portBindings)
	} else {
		ctrOpts.HostConfig.PublishAllPorts = true
		i.logger.Debugf("RunContainer: HostConfig.PublishAllPorts => %v", ctrOpts.HostConfig.PublishAllPorts)
	}

	if i.isHostNetworked() {
		portMap := map[dockerapi.Port][]dockerapi.PortBinding{}
		if ctrOpts.HostConfig.PublishAllPorts {
			for p := range ctrOpts.Config.ExposedPorts {
				portMap[p] = []dockerapi.PortBinding{{HostPort: p.Port()}}
			}
		} else {
			portMap = ctrOpts.HostConfig.PortBindings
		}

		hostProbePorts = map[dockerapi.Port][]dockerapi.PortBinding{}
		for p, pbindings := range portMap {
			if p == i.CmdPort || p == i.EvtPort || p.Proto() != "tcp" {
				continue
			}
			if len(pbindings) == 0 {
				pbindings = []dockerapi.PortBinding{{HostPort: p.Port()}}
			}
			// Ensure all bindings at least have the loopback IP since this interface is
			// where host TCP ports are exposed by default.
			for i, pbinding := range pbindings {
				if pbinding.HostIP == "" {
					pbindings[i].HostIP = localHostIP
				}
			}
			hostProbePorts[p] = pbindings
		}
		i.logger.Debugf("RunContainer: host network loopback ports => %v", hostProbePorts)
	}

	return hostProbePorts
}

func (i *Inspector) setAvailablePorts(hostProbePorts map[dockerapi.Port][]dockerapi.PortBinding) {
	i.AvailablePorts = map[dockerapi.Port]dockerapi.PortBinding{}
	addPorts := func(keys, list []string, pk dockerapi.Port, pbinding []dockerapi.PortBinding) ([]string, []string) {
		if len(pbinding) > 0 {
			keys = append(keys, fmt.Sprintf("%v => %v:%v", pk, pbinding[0].HostIP, pbinding[0].HostPort))
			list = append(list, string(pbinding[0].HostPort))
		} else {
			keys = append(keys, string(pk))
		}
		return keys, list
	}

	// These may be empty if host networking is used.
	var portKeys, portList []string
	for pk, pbinding := range i.ContainerInfo.NetworkSettings.Ports {
		if pk == i.CmdPort || pk == i.EvtPort {
			continue
		}

		i.AvailablePorts[pk] = pbinding[0]

		portKeys, portList = addPorts(portKeys, portList, pk, pbinding)
	}

	if i.isHostNetworked() {
		for pk, pbinding := range hostProbePorts {
			if pk == i.CmdPort || pk == i.EvtPort {
				continue
			}

			// The above loop handled this key/binding.
			if b, added := i.AvailablePorts[pk]; added && b == (dockerapi.PortBinding{}) {
				continue
			}

			i.AvailablePorts[pk] = pbinding[0]

			portKeys, portList = addPorts(portKeys, portList, pk, pbinding)
		}
	}

	i.ContainerPortList = strings.Join(portList, ",")
	i.ContainerPortsInfo = strings.Join(portKeys, ",")
	if i.isHostNetworked() {
		const hostMsg = "(ports on host loopback)"
		if i.ContainerPortList != "" {
			i.ContainerPortList = fmt.Sprintf("%s %s", i.ContainerPortList, hostMsg)
		}
		if i.ContainerPortsInfo != "" {
			i.ContainerPortsInfo = fmt.Sprintf("%s %s", i.ContainerPortsInfo, hostMsg)
		}
	}
}

func (i *Inspector) exitIPCPortConflict(port []dockerapi.PortBinding, typ string, code int) {
	i.logger.Errorf("RunContainer: port bindings comms port conflict (%s) = %#v", typ, port)
	if i.PrintState {
		i.xc.Out.Info("sensor.error",
			ovars{
				"message": "port binding ipc port conflict",
				"type":    typ,
			})

		i.xc.Out.State("exited",
			ovars{
				"exit.code": code,
				"component": "container.inspector",
				"version":   v.Current(),
			})
	}

	i.xc.Exit(code)
}

func (i *Inspector) ShowContainerLogs() {
	var outData bytes.Buffer
	outw := bufio.NewWriter(&outData)
	var errData bytes.Buffer
	errw := bufio.NewWriter(&errData)

	i.logger.Debug("getting container logs => ", i.ContainerID)
	logsOptions := dockerapi.LogsOptions{
		Container:    i.ContainerID,
		OutputStream: outw,
		ErrorStream:  errw,
		Stdout:       true,
		Stderr:       true,
	}

	err := i.APIClient.Logs(logsOptions)
	if err != nil {
		i.logger.Infof("error getting container logs => %v - %v", i.ContainerID, err)
	} else {
		outw.Flush()
		errw.Flush()
		fmt.Println("docker-slim: container stdout:")
		_, _ = outData.WriteTo(os.Stdout)
		fmt.Println("docker-slim: container stderr:")
		_, _ = errData.WriteTo(os.Stdout)
		fmt.Println("docker-slim: end of container logs =============")
	}
}

// ShutdownContainer terminates the container inspector instance execution
func (i *Inspector) ShutdownContainer() error {
	if i.isDone.IsOn() {
		return nil
	}

	i.isDone.On()
	if !i.DoUseLocalMounts {
		deleteOrig := true
		if i.DoKeepTmpArtifacts {
			deleteOrig = false
		}

		reportLocalPath := filepath.Join(i.LocalVolumePath, ArtifactsDir, ReportArtifactTar)
		reportRemotePath := filepath.Join(ArtifactsVolumePath, ReportFileName)
		err := dockerutil.CopyFromContainer(i.APIClient, i.ContainerID, reportRemotePath, reportLocalPath, true, deleteOrig)
		if err != nil {
			errutil.FailOn(err)
		}

		/*
			//ALTERNATIVE WAY TO XFER THE FILE ARTIFACTS
			filesOutLocalPath := filepath.Join(i.LocalVolumePath, ArtifactsDir, FileArtifactsArchiveTar)
			filesTarRemotePath := filepath.Join(ArtifactsVolumePath, FileArtifactsTar)
			err = dockerutil.CopyFromContainer(i.APIClient,
				i.ContainerID,
				filesTarRemotePath,
				filesOutLocalPath,
				true,
				false) //make it 'true' once tested/debugged
			if err != nil {
				errutil.FailOn(err)
			}
		*/

		filesOutLocalPath := filepath.Join(i.LocalVolumePath, ArtifactsDir, FileArtifactsOutTar)
		filesRemotePath := filepath.Join(ArtifactsVolumePath, FileArtifactsDirName)
		err = dockerutil.CopyFromContainer(i.APIClient, i.ContainerID, filesRemotePath, filesOutLocalPath, false, false)
		if err != nil {
			errutil.FailOn(err)
		}

		//NOTE: possible enhancement (if the original filemode bits still get lost)
		//(alternative to archiving files in the container to preserve filemodes)
		//Rewrite the filemode bits using the data from creport.json,
		//but creport.json also needs to be enhanced to use
		//octal filemodes for the file records
		err = dockerutil.PrepareContainerDataArchive(filesOutLocalPath, FileArtifactsTar, FileArtifactsPrefix, deleteOrig)
		if err != nil {
			errutil.FailOn(err)
		}
	}

	i.shutdownContainerChannels()

	if i.DoShowContainerLogs {
		i.ShowContainerLogs()
	}

	err := i.APIClient.StopContainer(i.ContainerID, 9)

	if _, ok := err.(*dockerapi.ContainerNotRunning); ok {
		i.logger.Info("can't stop the docker-slim container (container is not running)...")
	} else {
		errutil.WarnOn(err)
	}

	removeOption := dockerapi.RemoveContainerOptions{
		ID:            i.ContainerID,
		RemoveVolumes: true,
		Force:         true,
	}

	if err := i.APIClient.RemoveContainer(removeOption); err != nil {
		i.logger.Info("error removing container =>", err)
	}

	return nil
}

// FinishMonitoring ends the target container monitoring activities
func (i *Inspector) FinishMonitoring() {
	if i.dockerEventStopCh == nil {
		if i.PrintState {
			i.xc.Out.Info("container.inspector",
				ovars{
					"message": "already finished monitoring",
				})
		}

		return
	}

	close(i.dockerEventStopCh)
	i.dockerEventStopCh = nil

	cmdResponse, err := i.ipcClient.SendCommand(&command.StopMonitor{})
	errutil.WarnOn(err)
	//_ = cmdResponse
	i.logger.Debugf("'stop' monitor response => '%v'", cmdResponse)

	i.logger.Info("waiting for the container to finish its work...")

	evt, err := i.ipcClient.GetEvent()
	i.logger.Debugf("sensor event => '%v'", evt)

	errutil.WarnOn(err)
	_ = evt
	i.logger.Debugf("sensor event => '%v'", evt)

	cmdResponse, err = i.ipcClient.SendCommand(&command.ShutdownSensor{})
	if err != nil {
		i.logger.Debugf("error sending 'shutdown' => '%v'", err)
	}
	i.logger.Debugf("'shutdown' sensor response => '%v'", cmdResponse)
}

func (i *Inspector) initContainerChannels() error {
	const op = "container.Inspector.initContainerChannels"

	var cn string
	if i.Overrides != nil {
		cn = i.Overrides.Network
	}

	// Top level IP info will not be populated when not using "bridge",
	// which is only set for backwards compatibility.
	//
	// https://github.com/moby/moby/issues/21658#issuecomment-203527083
	ipAddr := i.ContainerInfo.NetworkSettings.IPAddress
	if cn != "" {
		network, found := i.ContainerInfo.NetworkSettings.Networks[cn]
		errutil.FailWhen(!found, fmt.Sprintf("docker-slim: error => expected NetworkSettings.Networks to contain %s: %v",
			cn, i.ContainerInfo.NetworkSettings.Networks))

		ipAddr = network.IPAddress
	}
	// If running in host mode, no IP may be set but the contained application
	// is listening on the exposed ports on localhost.
	if ipAddr == "" && i.isHostNetworked() {
		ipAddr = localHostIP
	}

	if i.PrintState {
		i.xc.Out.Info("container",
			ovars{
				"message": "obtained IP address",
				"ip":      ipAddr,
			})
	}

	var ipcMode string
	switch i.SensorIPCMode {
	case SensorIPCModeDirect, SensorIPCModeProxy:
		ipcMode = i.SensorIPCMode
	default:
		if i.InContainer || i.isHostNetworked() {
			ipcMode = SensorIPCModeDirect
		} else {
			ipcMode = SensorIPCModeProxy
		}
	}

	var cmdPort, evtPort string
	switch ipcMode {
	case SensorIPCModeDirect:
		i.TargetHost = ipAddr
		cmdPort = i.CmdPort.Port()
		evtPort = i.EvtPort.Port()
	case SensorIPCModeProxy:
		i.DockerHostIP = dockerhost.GetIP(i.APIClient)
		i.TargetHost = i.DockerHostIP
		cmdPortBindings := i.ContainerInfo.NetworkSettings.Ports[i.CmdPort]
		evtPortBindings := i.ContainerInfo.NetworkSettings.Ports[i.EvtPort]
		cmdPort = cmdPortBindings[0].HostPort
		evtPort = evtPortBindings[0].HostPort
	}
	i.SensorIPCMode = ipcMode

	if i.SensorIPCEndpoint != "" {
		i.TargetHost = i.SensorIPCEndpoint
	}

	i.logger.WithFields(log.Fields{
		"op":                op,
		"in.container":      i.InContainer,
		"container.network": cn,
		"ipc.mode":          ipcMode,
		"target":            i.TargetHost,
		"port.cmd":          cmdPort,
		"port.evt":          evtPort,
	}).Debugf("target.container.ipc.connect")

	ipcClient, err := ipc.NewClient(i.TargetHost, cmdPort, evtPort, defaultConnectWait)
	if err != nil {
		return err
	}

	i.ipcClient = ipcClient
	return nil
}

func (i *Inspector) shutdownContainerChannels() {
	const op = "container.Inspector.shutdownContainerChannels"
	if i.ipcClient != nil {
		if err := i.ipcClient.Stop(); err != nil {
			i.logger.WithFields(log.Fields{
				"op":    op,
				"error": err,
			}).Debug("shutting down channels")
		}
		i.ipcClient = nil
	}
}

// HasCollectedData returns true if any data was produced monitoring the target container
func (i *Inspector) HasCollectedData() bool {
	return fsutil.Exists(filepath.Join(i.ImageInspector.ArtifactLocation, report.DefaultContainerReportFileName))
}

// ProcessCollectedData performs post-processing on the collected container data
func (i *Inspector) ProcessCollectedData() error {
	i.logger.Info("generating AppArmor profile...")
	err := apparmor.GenProfile(i.ImageInspector.ArtifactLocation, i.ImageInspector.AppArmorProfileName)
	if err != nil {
		return err
	}

	return seccomp.GenProfile(i.ImageInspector.ArtifactLocation, i.ImageInspector.SeccompProfileName)
}

/////////////////////////////////////////////////////////////////////////////////

func sensorVolumeName() string {
	return fmt.Sprintf("%s.%s", sensorVolumeBaseName, v.Tag())
}

func ensureSensorVolume(logger *log.Entry, client *dockerapi.Client, localSensorPath, volumeName string) (string, error) {
	if volumeName == "" {
		volumeName = sensorVolumeName()
	}

	err := dockerutil.HasVolume(client, volumeName)
	switch {
	case err == nil:
		logger.Debugf("ensureSensorVolume: already have volume = %v", volumeName)
	case err == dockerutil.ErrNotFound:
		logger.Debugf("ensureSensorVolume: no volume yet = %v", volumeName)
		if dockerutil.HasEmptyImage(client) == dockerutil.ErrNotFound {
			err := dockerutil.BuildEmptyImage(client)
			if err != nil {
				logger.Debugf("ensureSensorVolume: dockerutil.BuildEmptyImage() - error = %v", err)
				return "", err
			}
		}

		err = dockerutil.CreateVolumeWithData(client, localSensorPath, volumeName, nil)
		if err != nil {
			logger.Debugf("ensureSensorVolume: dockerutil.CreateVolumeWithData() - error = %v", err)
			return "", err
		}
	default:
		logger.Debugf("ensureSensorVolume: dockerutil.HasVolume() - error = %v", err)
		return "", err
	}

	return volumeName, nil
}

func attachContainerToNetwork(
	logger *log.Entry,
	apiClient *dockerapi.Client,
	containerID string,
	netNameInfo NetNameInfo,
	networkLinks []string) error {
	//network names seem to work ok (no need to use need network IDs)
	options := dockerapi.NetworkConnectionOptions{
		Container: containerID,
		EndpointConfig: &dockerapi.EndpointConfig{
			Aliases: netNameInfo.Aliases,
		},
	}

	if len(networkLinks) > 0 {
		options.EndpointConfig.Links = networkLinks
	}

	if err := apiClient.ConnectNetwork(netNameInfo.FullName, options); err != nil {
		logger.Debugf("attachContainerToNetwork(%s,%s,%s): container network connect error - %v",
			containerID, netNameInfo.FullName, networkLinks, err)
		return err
	}

	return nil
}<|MERGE_RESOLUTION|>--- conflicted
+++ resolved
@@ -625,109 +625,8 @@
 		//"Unrecognized input header" error
 	}
 
-<<<<<<< HEAD
-	commsExposedPorts := map[dockerapi.Port]struct{}{
-		i.CmdPort: {},
-		i.EvtPort: {},
-	}
-
-	//add comms ports to the exposed ports in the container
-	if len(i.Overrides.ExposedPorts) > 0 {
-		containerOptions.Config.ExposedPorts = i.Overrides.ExposedPorts
-		for k, port := range commsExposedPorts {
-			if _, ok := containerOptions.Config.ExposedPorts[k]; ok {
-				i.logger.Errorf("RunContainer: comms port conflict => %v", k)
-			}
-
-			containerOptions.Config.ExposedPorts[k] = port
-		}
-		i.logger.Debugf("RunContainer: Config.ExposedPorts => %#v", containerOptions.Config.ExposedPorts)
-	} else {
-		containerOptions.Config.ExposedPorts = commsExposedPorts
-		i.logger.Debugf("RunContainer: default exposed ports => %#v", containerOptions.Config.ExposedPorts)
-	}
-
-	if len(i.PortBindings) > 0 {
-		//need to add the IPC ports too
-		if pbInfo, ok := i.PortBindings[dockerapi.Port(cmdPortSpecDefault)]; ok {
-			i.logger.Errorf("RunContainer: port bindings comms port conflict (cmd) = %#v", pbInfo)
-			if i.PrintState {
-				i.xc.Out.Info("sensor.error",
-					ovars{
-						"message": "port binding ipc port conflict",
-						"type":    "cmd",
-					})
-
-				i.xc.Out.State("exited",
-					ovars{
-						"exit.code": -126,
-						"component": "container.inspector",
-						"version":   v.Current(),
-					})
-			}
-
-			i.xc.Exit(-126)
-		}
-
-		i.PortBindings[cmdPortSpecDefault] = []dockerapi.PortBinding{{
-			HostPort: cmdPortStrDefault,
-		}}
-
-		if pbInfo, ok := i.PortBindings[evtPortSpecDefault]; ok {
-			i.logger.Errorf("RunContainer: port bindings comms port conflict (evt) = %#v", pbInfo)
-			if i.PrintState {
-				i.xc.Out.Info("sensor.error",
-					ovars{
-						"message": "port binding ipc port conflict",
-						"type":    "evt",
-					})
-
-				i.xc.Out.State("exited",
-					ovars{
-						"exit.code": -127,
-						"component": "container.inspector",
-						"version":   v.Current(),
-					})
-			}
-
-			i.xc.Exit(-127)
-		}
-
-		i.PortBindings[evtPortSpecDefault] = []dockerapi.PortBinding{{
-			HostPort: evtPortStrDefault,
-		}}
-
-		containerOptions.HostConfig.PortBindings = i.PortBindings
-	} else {
-		if i.DoPublishExposedPorts {
-			portBindings := map[dockerapi.Port][]dockerapi.PortBinding{}
-
-			if i.ImageInspector.ImageInfo.Config != nil {
-				for k := range i.ImageInspector.ImageInfo.Config.ExposedPorts {
-					parts := strings.Split(string(k), "/")
-					portBindings[k] = []dockerapi.PortBinding{{
-						HostPort: parts[0],
-					}}
-				}
-			}
-
-			for k := range containerOptions.Config.ExposedPorts {
-				parts := strings.Split(string(k), "/")
-				portBindings[k] = []dockerapi.PortBinding{{
-					HostPort: parts[0],
-				}}
-			}
-
-			containerOptions.HostConfig.PortBindings = portBindings
-			i.logger.Debugf("RunContainer: publishExposedPorts/portBindings => %+v", portBindings)
-		} else {
-			containerOptions.HostConfig.PublishAllPorts = true
-		}
-	}
-=======
 	hostProbePorts := i.setPorts(&containerOptions)
 	commsExposedPorts := containerOptions.Config.ExposedPorts
->>>>>>> 8b661f7e
 
 	if i.Overrides.Network != "" {
 		// Non-user defined networks are *probably* a mode, ex. "host".
